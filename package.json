--- conflicted
+++ resolved
@@ -57,13 +57,8 @@
     "access": "public"
   },
   "devDependencies": {
-<<<<<<< HEAD
-    "@commitlint/cli": "^9.1.1",
+    "@commitlint/cli": "^11.0.0",
     "@commitlint/config-conventional": "^11.0.0",
-=======
-    "@commitlint/cli": "^11.0.0",
-    "@commitlint/config-conventional": "^9.1.2",
->>>>>>> cf074435
     "@release-it/conventional-changelog": "^1.1.4",
     "@types/jest": "^26.0.13",
     "cz-conventional-changelog": "^3.3.0",

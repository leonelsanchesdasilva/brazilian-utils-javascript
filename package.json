--- conflicted
+++ resolved
@@ -63,15 +63,9 @@
     "@types/jest": "^26.0.13",
     "cz-conventional-changelog": "^3.3.0",
     "docsify-cli": "^4.4.1",
-<<<<<<< HEAD
-    "husky": "^4.2.5",
+    "husky": "^4.3.0",
     "lint-staged": "^10.3.0",
-    "node-fetch": "^2.6.0",
-=======
-    "husky": "^4.3.0",
-    "lint-staged": "^10.2.13",
     "node-fetch": "^2.6.1",
->>>>>>> 2f0eade6
     "prettier": "^2.1.1",
     "prismjs": "^1.21.0",
     "release-it": "^14.0.2",

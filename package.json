{
  "name": "@brazilian-utils/brazilian-utils",
  "version": "1.0.0-rc.12",
  "main": "dist/index.js",
  "module": "dist/brazilian-utils.esm.js",
  "typings": "dist/index.d.ts",
  "sideEffects": false,
  "files": [
    "dist"
  ],
  "repository": {
    "type": "git",
    "url": "https://github.com/brazilian-utils/brazilian-utils"
  },
  "scripts": {
    "start": "tsdx watch",
    "prebuild": "npm run update-cities",
    "build": "tsdx build",
    "prepublishOnly": "npm run build",
    "test": "tsdx test --coverage",
    "lint": "tsdx lint ./src/**/**/*.ts --fix",
    "prettify": "prettier --write ./src/**/**/*.ts",
    "commit": "npx git-cz",
    "release": "release-it",
    "docs": "docsify serve docs",
    "update-cities": "node scripts/getCitiesFromIBGE.js && prettier --write ./src/common/cities.ts"
  },
  "husky": {
    "hooks": {
      "pre-commit": "lint-staged",
      "commit-msg": "commitlint -E HUSKY_GIT_PARAMS"
    }
  },
  "lint-staged": {
    "*.ts": [
      "tsdx lint --fix",
      "prettier --write"
    ]
  },
  "config": {
    "commitizen": {
      "path": "./node_modules/cz-conventional-changelog"
    }
  },
  "commitlint": {
    "extends": [
      "@commitlint/config-conventional"
    ]
  },
  "prettier": {
    "semi": true,
    "printWidth": 120,
    "singleQuote": true,
    "trailingComma": "es5"
  },
  "publishConfig": {
    "access": "public"
  },
  "devDependencies": {
    "@commitlint/cli": "^11.0.0",
    "@commitlint/config-conventional": "^12.0.1",
    "@release-it/conventional-changelog": "^1.1.4",
    "@types/jest": "^26.0.20",
    "cz-conventional-changelog": "^3.3.0",
    "docsify-cli": "^4.4.2",
    "husky": "^5.1.3",
    "lint-staged": "^10.5.3",
    "node-fetch": "^2.6.1",
    "prettier": "^2.2.1",
    "prismjs": "^1.23.0",
<<<<<<< HEAD
    "release-it": "^14.2.2",
=======
    "release-it": "^14.4.1",
>>>>>>> fd906d68
    "tsdx": "^0.14.1",
    "typescript": "^4.1.2"
  }
}<|MERGE_RESOLUTION|>--- conflicted
+++ resolved
@@ -68,11 +68,7 @@
     "node-fetch": "^2.6.1",
     "prettier": "^2.2.1",
     "prismjs": "^1.23.0",
-<<<<<<< HEAD
-    "release-it": "^14.2.2",
-=======
     "release-it": "^14.4.1",
->>>>>>> fd906d68
     "tsdx": "^0.14.1",
     "typescript": "^4.1.2"
   }
